//! A crate to work with custom user stacks on AVR
#![warn(missing_docs)]
#![no_std]
#![no_main]
#![feature(abi_avr_interrupt)]
#![feature(ptr_from_ref)]

<<<<<<< HEAD
use core::fmt::{Debug, Formatter};

=======
use core::marker::PhantomData;
>>>>>>> e2897ee5
use ufmt::{uDebug, uWrite};

/// Error data types
pub mod error;

/// Queue functions and data structures
pub mod queue;

/// Stack functions and data structures
pub mod stack;

/// Interpretive Language functions and data structures
pub mod il;

use crate::il::Interpreter;

/// Create a type alias to simplify function parameters
pub type Usart = arduino_hal::hal::usart::Usart0<arduino_hal::DefaultClock>;

// We can only have one link section for the same library file
// Otherwise it tries to include the library twice, so C externs are
// consolidated here in lib.rs
// I don't know if there's any guarantee about ordering of data,
// unless that data is stuffed in a structure.  Because of the way we
// do stack manipulations, the stack must be placed in memory before
// the variables.
/// The basic stack structure.  Stores the stack and the variables to
/// hold metadata about the stack.
/// Due to the way we do stack operations, the order here matters.
/// It's a fragile solution, and may want to be refactored.
///
/// The stack_top_sentinel is located at top of the stack, it contains
/// the address of the top and provides padding for the stack.
#[repr(C)]
pub struct Stack<'a> {
    /// The actual stack array which holds the data
    pub data: *mut u8,

    /// A sentinel to make comparisons against the top simpler
    pub top_sentinel: *mut u8,

    /// The stack bottom
    pub bottom: *mut u8,

    /// The stack top
    pub top: *mut u8,

    /// We want this structure to last as long as the lifetime of the array
    /// its based on.
    _marker: PhantomData<&'a u8>,
}

impl Debug for Stack {
    fn fmt(&self, f: &mut Formatter) -> core::fmt::Result {
        write!(f, "  stack data 0x{}", &(self.data as usize))?;
        write!(f, ", top sentinel: 0x{}", &(self.top_sentinel as usize))?;
        write!(f, ", bottom: 0x{}", &(self.bottom as usize))?;
        write!(f, ", top: 0x{}", &(self.top as usize))?;
        write!(f, ", head item: 0x{}", &(unsafe { *(self.top) }))
    }
}

impl uDebug for Stack {
    fn fmt<T>(&self, f: &mut ufmt::Formatter<'_, T>) -> core::result::Result<(), T::Error>
    where
        T: uWrite + ?Sized,
    {
        f.write_str("  stack data 0x")?;
        ufmt::uDisplay::fmt(&(self.data as usize), f)?;
        f.write_str(", top sentinel: 0x")?;
        ufmt::uDisplay::fmt(&(self.top_sentinel as usize), f)?;
        f.write_str(", bottom: 0x")?;
        ufmt::uDisplay::fmt(&(self.bottom as usize), f)?;
        f.write_str(", top: 0x")?;
        ufmt::uDisplay::fmt(&(self.top as usize), f)?;
        f.write_str(", head item: 0x")?;
        ufmt::uDisplay::fmt(&(unsafe { *(self.top) }), f)
    }
}

/// The Queue data structure
#[repr(C)]
pub struct QueueObj<'a> {
    /// The actual queue array which holds the data
    pub queue: *mut u8,
    /// The address of the start of the queue
    pub start: *const u8,
    /// The address of the end of the queue
    pub end: *const u8,
    /// The current head in the queue
    /// The head points to the location of the current item to be
    /// returned with a get operation.
    pub head: *mut u8,
    /// The last head position in the queue
    pub last_head: *mut u8,
    /// The current tail of the queue
    /// The tail points to the the location where the next item will
    /// be put.
    pub tail: *mut u8,

    /// We want this structure to last as long as the lifetime of the array
    /// its based on.
    _marker: PhantomData<&'a u8>,
}

impl uDebug for QueueObj {
    fn fmt<T>(&self, f: &mut ufmt::Formatter<'_, T>) -> core::result::Result<(), T::Error>
    where
        T: uWrite + ?Sized,
    {
        f.write_str("  queue head 0x")?;
        ufmt::uDisplay::fmt(&(self.head as usize), f)?;
        f.write_str(", last head: 0x")?;
        ufmt::uDisplay::fmt(&(self.last_head as usize), f)?;
        f.write_str(", head item: 0x")?;
        ufmt::uDisplay::fmt(&(unsafe { *(self.head) }), f)?;
        f.write_str(", tail: 0x")?;
        ufmt::uDisplay::fmt(&(self.tail as usize), f)?;
        f.write_str(", start: 0x")?;
        ufmt::uDisplay::fmt(&(self.start as usize), f)?;
        f.write_str(", end: 0x")?;
        ufmt::uDisplay::fmt(&(self.end as usize), f)
    }
}

/// Queue data structure with length field.
/// This can be simplified after the initial structure refactor is
/// done.
<<<<<<< HEAD
#[repr(C)]
pub struct Queue {
=======
pub struct Queue<'a> {
>>>>>>> e2897ee5
    /// The actual queue object
    pub queue: QueueObj<'a>,
    /// Length of the queue.
    pub queue_len: usize,
}

impl<'a> uDebug for Queue<'a> {
    fn fmt<T>(&self, f: &mut ufmt::Formatter<'_, T>) -> core::result::Result<(), T::Error>
    where
        T: uWrite + ?Sized,
    {
        f.write_str("  queue head 0x")?;
        ufmt::uDisplay::fmt(&(self.queue.head as usize), f)?;
        f.write_str(", last head: 0x")?;
        ufmt::uDisplay::fmt(&(self.queue.last_head as usize), f)?;
        f.write_str(", head item: 0x")?;
        ufmt::uDisplay::fmt(&(unsafe { *(self.queue.head) }), f)?;
        f.write_str(", tail: 0x")?;
        ufmt::uDisplay::fmt(&(self.queue.tail as usize), f)?;
        f.write_str(", start: 0x")?;
        ufmt::uDisplay::fmt(&(self.queue.start as usize), f)?;
        f.write_str(", end: 0x")?;
        ufmt::uDisplay::fmt(&(self.queue.end as usize), f)
    }
}

/// Technically, on embedded devices with limited memory, even
/// address zero can be used.  Especially on Harvard devices,
/// where interrupts may be in program code and the stack
/// allocated on the heap.
///
/// We can setup a filler byte at the beginning of memory to
/// deal with this.
/// A dummy placeholder so that null pointers aren't accidently used.
#[link_section = ".ram2bss"]
#[used]
pub static mut BASINO_STACK_FILLER: u8 = 1;

/// Dummy location needed because of DEVICE_PERIPHERALS
/// Linker scripts aren't working on AVR, so we can't have fine-grained control
/// over memory.  This isn't an ideal solution, but it works for now.
///
/// This may not be needed with relative linking enabled.
///
/// And it appears (this might be wrong) that Rust is putting our data
/// in the same location as DEVICE_PERIPHERALS from the avr-device
/// crate.
///
/// Add the #\[used\] attribute to keep this static even if it's not
/// used in the program.
#[link_section = ".ram2bss"]
#[used]
pub static mut DEVICE_PERIPHERALS_SPACE: u8 = 0;

// Putting everything into a single structure is correctly allocating the data
// in the .ram2bss section now, but not in the right location according to our
// memory.x linker script
/// The stack object we pass into the C / assembly code to store data
#[link_section = ".ram2bss"]
pub static mut BASINO_STACK: Option<Stack> = None;

/// The stack buffer that stores the data C / assembly code to store data
/// The length of the stack is the length of this buffer minus one.
/// An additional byte is used as a top sentinel
///
/// There are no references to memory alignment requirements in the
/// Atmel data sheets DS40002061B (ATmega48A/PA/88A/PA/168A/PA/328/P)
/// and DS40002198B (AVR® Instruction Set Manual)
///
/// Several unofficial references online make the point that 16-bit
/// memory accesses are composed of two 8-bit accesses.  Even still, we'll
/// align two bytes here.  The extra byte is assumed unneeded.
#[link_section = ".ram2bss"]
pub static mut BASINO_STACK_BUFFER: [u8; 33] = [0; 33];

/// The queue object we pass into the C / assembly code to store data
#[link_section = ".ram2bss"]
pub static mut BASINO_QUEUE_DATA: [u8; 4] = [0; 4];

/// The input queue data
#[link_section = ".ram2bss"]
pub static mut BASINO_INPUT_QUEUE_DATA: [u8; 32] = [0; 32];

/// The queue object we pass into the C / assembly code to store data
/// This should be initialized by the code before being used
#[link_section = ".ram2bss"]
pub static mut BASINO_QUEUE: Option<Queue> = None;

/// The array for the byte code program
/// This array can be shared between test functions
#[link_section = ".ram2bss"]
pub static mut BASINO_IL_BYTE_CODE_DATA: [u8; 33] = [0; 33];

#[link(name = "basino")]
extern "C" {
    /// Add two 8-bit unsigned integers together
    pub fn basino_add(a: u8, b: u8) -> u16;

    /// Test whether a is greater than b
    /// Returns one if a is greater than b
    /// Return zero if it isn't
    pub fn basino_gt(a: u16, b: u16) -> u8;

    /// Test whether a is greater than or equal to b
    /// Returns one if a is greater than or equal to b
    /// Return zero if it isn't
    pub fn basino_gt_eq(a: u16, b: u16) -> u8;

    // Stack functions

    /// Initialize the stack.
    /// This initializes with the permanent bottom and maximum top.
    /// It sets the current top and bottom to those values.
    /// The top is a top sentinel, it should be one above the stack
    /// size.
    pub fn basino_stack_init(stack: *mut Stack, top: *mut u8, bottom: *mut u8) -> u8;

    /// Push a value onto the stack
    pub fn basino_stack_push(stack: *const Stack, value: u8) -> u8;

    /// Pop a value from the stack
    pub fn basino_stack_pop(stack: *const Stack, result: *mut u8) -> u8;

    /// Get the address of the bottom of the stack
    pub fn basino_get_basino_stack_bottom(stack: *const Stack) -> *const u8;

    /// Get the address of the top of the stack
    pub fn basino_get_basino_stack_top(stack: *const Stack) -> *const u8;

    /// Get the address of the top of the stack sentinitel
    pub fn basino_get_basino_stack_top_sentinel(stack: *const Stack) -> *const u8;

    // /// Get the stack size
    // pub fn basino_get_basino_stack_size(stack: *const Stack) -> u;

    /// Initialize the queue
    pub fn basino_queue_init(queue: *mut QueueObj, start: *mut u8, end: *mut u8) -> u8;

    /// Put an item into the queue
    pub fn basino_queue_put(queue: *const QueueObj, value: u8) -> u8;

    /// Get an item from the queue
    pub fn basino_queue_get(queue: *const QueueObj, result: *mut u8) -> u8;

    // Info functions

    /// Get the start of the queue
    pub fn basino_queue_get_queue_start(queue: *mut QueueObj, result: *mut u8) -> *const u8;
    /// Get the end of the queue
    pub fn basino_queue_get_queue_end(queue: *mut QueueObj, result: *mut u8) -> *const u8;
    /// Get the current head of the queue
    pub fn basino_queue_get_head(queue: *mut QueueObj, result: *mut u8) -> *const u8;
    /// Get the last head of the queue
    pub fn basino_queue_get_last_head(queue: *mut QueueObj, result: *mut u8) -> *const u8;
    /// Get the current tail of the queue
    pub fn basino_queue_get_tail(queue: *mut QueueObj, result: *mut u8) -> *const u8;

    // Interpretive Language functions

    /// Initialize the interpreter
    /// byte_code_len is the length of the array.  This is used to initialize the
    /// end pointer.
    pub fn basino_il_init(
        interpreter: *mut Interpreter,
        byte_code: *const u8,
        byte_code_len: u16,
        queue: *mut QueueObj,
        stack: *mut Stack,
    ) -> u8;

    /// Get the next bytecode
    pub fn basino_il_get_next_bytecode(interpreter: *mut Interpreter, result: *mut u8) -> u8;
    /// Execute a single command
    pub fn basino_il_run(interpreter: *mut Interpreter) -> u8;

    /// Execute a single command
    pub fn basino_il_exec(interpreter: *mut Interpreter, opcode: u8) -> u8;
}

/// Test module for the top-level Tiny BASIC system
#[allow(unused_imports)]
pub mod tests {
    use crate::{basino_gt, basino_gt_eq};
    use arduino_hal::{
        hal::port::{PD0, PD1},
        pac::USART0,
        port::{
            mode::{Input, Output},
            Pin,
        },
        Usart,
    };
    use core::{arch::asm, fmt::Write};

    /// Write a test result status and message about the test
    ///
    /// writer is the Usart object to write to
    /// test_result is the result of the test:
    ///   if it was true the test was successful
    ///   if it was false the test was a failure
    /// status_msg is a string describing the test
    pub fn write_test_result(
        writer: &mut Usart<USART0, Pin<Input, PD0>, Pin<Output, PD1>>,
        test_result: bool,
        status_msg: &str,
    ) {
        if test_result {
            ufmt::uwrite!(writer, "SUCCESS").unwrap();
        } else {
            ufmt::uwrite!(writer, "FAILURE").unwrap();
        }
        ufmt::uwriteln!(writer, " {}\r", status_msg).unwrap();
    }

    /// Run all the tests in this module
    pub fn run_tests(writer: &mut Usart<USART0, Pin<Input, PD0>, Pin<Output, PD1>>) {
        test_basino_gt_gt_works(writer);
        test_basino_gt_eq_works(writer);
        test_basino_gt_lt_works(writer);
        test_basino_gt_eq_gt_works(writer);
        test_basino_gt_eq_eq_works(writer);
        test_basino_gt_eq_lt_works(writer);
    }

    /// Test that basino_gt works for greater than
    pub fn test_basino_gt_gt_works(writer: &mut Usart<USART0, Pin<Input, PD0>, Pin<Output, PD1>>) {
        let res = unsafe { basino_gt(0x1000, 0x0010) };
        write_test_result(writer, res == 1, "0x1000 should be > 0x0010");
    }

    /// Test that basino_gt works for equal
    pub fn test_basino_gt_eq_works(writer: &mut Usart<USART0, Pin<Input, PD0>, Pin<Output, PD1>>) {
        let res = unsafe { basino_gt(0x1111, 0x1111) };
        write_test_result(writer, res == 0, "0x1111 should not be > 0x1111");
    }

    /// Test that basino_gt works for less than
    pub fn test_basino_gt_lt_works(writer: &mut Usart<USART0, Pin<Input, PD0>, Pin<Output, PD1>>) {
        let res = unsafe { basino_gt(0x0010, 0x1000) };
        write_test_result(writer, res == 0, "0x0010 should not be > 0x1000");
    }

    /// Test that basino_gt_eq works for greater than
    pub fn test_basino_gt_eq_gt_works(
        writer: &mut Usart<USART0, Pin<Input, PD0>, Pin<Output, PD1>>,
    ) {
        let res = unsafe { basino_gt_eq(0x1000, 0x0010) };
        write_test_result(writer, res == 1, "0x1000 should be >= 0x0010");
    }

    /// Test that basino_gt_eq works for equal
    pub fn test_basino_gt_eq_eq_works(
        writer: &mut Usart<USART0, Pin<Input, PD0>, Pin<Output, PD1>>,
    ) {
        let res = unsafe { basino_gt_eq(0x1111, 0x1111) };
        write_test_result(writer, res == 1, "0x1111 should be >= 0x1111");
    }

    /// Test that basino_gt_eq works for less than
    pub fn test_basino_gt_eq_lt_works(
        writer: &mut Usart<USART0, Pin<Input, PD0>, Pin<Output, PD1>>,
    ) {
        let res = unsafe { basino_gt_eq(0x0010, 0x1000) };
        write_test_result(writer, res == 0, "0x0010 should not be >= 0x1000");
    }
}<|MERGE_RESOLUTION|>--- conflicted
+++ resolved
@@ -5,12 +5,10 @@
 #![feature(abi_avr_interrupt)]
 #![feature(ptr_from_ref)]
 
-<<<<<<< HEAD
-use core::fmt::{Debug, Formatter};
-
-=======
-use core::marker::PhantomData;
->>>>>>> e2897ee5
+use core::{
+    fmt::{Debug, Formatter},
+    marker::PhantomData,
+};
 use ufmt::{uDebug, uWrite};
 
 /// Error data types
@@ -63,7 +61,7 @@
     _marker: PhantomData<&'a u8>,
 }
 
-impl Debug for Stack {
+impl<'a> Debug for Stack<'a> {
     fn fmt(&self, f: &mut Formatter) -> core::fmt::Result {
         write!(f, "  stack data 0x{}", &(self.data as usize))?;
         write!(f, ", top sentinel: 0x{}", &(self.top_sentinel as usize))?;
@@ -73,7 +71,7 @@
     }
 }
 
-impl uDebug for Stack {
+impl<'a> uDebug for Stack<'a> {
     fn fmt<T>(&self, f: &mut ufmt::Formatter<'_, T>) -> core::result::Result<(), T::Error>
     where
         T: uWrite + ?Sized,
@@ -116,7 +114,7 @@
     _marker: PhantomData<&'a u8>,
 }
 
-impl uDebug for QueueObj {
+impl<'a> uDebug for QueueObj<'a> {
     fn fmt<T>(&self, f: &mut ufmt::Formatter<'_, T>) -> core::result::Result<(), T::Error>
     where
         T: uWrite + ?Sized,
@@ -139,12 +137,8 @@
 /// Queue data structure with length field.
 /// This can be simplified after the initial structure refactor is
 /// done.
-<<<<<<< HEAD
 #[repr(C)]
-pub struct Queue {
-=======
 pub struct Queue<'a> {
->>>>>>> e2897ee5
     /// The actual queue object
     pub queue: QueueObj<'a>,
     /// Length of the queue.
