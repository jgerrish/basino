--- conflicted
+++ resolved
@@ -106,14 +106,9 @@
     fn get_tail(&mut self) -> Result<*const u8, Error>;
 }
 
-<<<<<<< HEAD
-impl Queue {
-    /// Create a new queue
-    pub fn new(queue_array: &mut [u8]) -> Result<Self, Error> {
-=======
 impl<'a> Queue<'a> {
-    fn new(queue_array: *mut u8, len: usize) -> Result<Self, Error> {
->>>>>>> e2897ee5
+    /// Create a new Queue structure
+    pub fn new(queue_array: *mut u8, len: usize) -> Result<Self, Error> {
         // Initialize the queue
         // Set the queue start to the beginning of the queue array
         let queue_start = queue_array;
