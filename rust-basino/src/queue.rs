--- conflicted
+++ resolved
@@ -135,10 +135,6 @@
 }
 
 impl<'a> Queue<'a> {
-<<<<<<< HEAD
-    /// Create a new Queue structure
-    pub fn new(queue_array: *mut u8, len: usize) -> Result<Self, Error> {
-=======
     /// Create a new queue from an array handle
     ///
     /// # Examples
@@ -152,8 +148,7 @@
     ///
     /// assert!(queue_res.is_ok());
     /// ```
-    fn new(handle: &'a ArrayHandle<'a, u8>) -> Result<Queue<'a>, Error> {
->>>>>>> d080caa4
+    pub fn new(handle: &'a ArrayHandle<'a, u8>) -> Result<Queue<'a>, Error> {
         // Initialize the queue
         let queue_array = handle.ptr;
         let len = handle.len;
